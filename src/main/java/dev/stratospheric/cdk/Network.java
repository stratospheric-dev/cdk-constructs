package dev.stratospheric.cdk;

import org.jetbrains.annotations.NotNull;
import org.jetbrains.annotations.Nullable;
import software.amazon.awscdk.core.Construct;
import software.amazon.awscdk.core.Environment;
import software.amazon.awscdk.core.Tags;
import software.amazon.awscdk.services.ec2.*;
import software.amazon.awscdk.services.ecs.Cluster;
import software.amazon.awscdk.services.ecs.ICluster;
import software.amazon.awscdk.services.elasticloadbalancingv2.*;
import software.amazon.awscdk.services.ssm.StringParameter;

import java.util.Collections;
import java.util.List;
import java.util.Objects;
import java.util.Optional;
import java.util.stream.Collectors;

import static java.util.Arrays.asList;

/**
 * Creates a base network for an application served by ECS. The network stack contains a VPC,
 * two public and two isolated subnets, an ECS cluster, and an internet-facing load balancer with an HTTP and
 * an optional HTTPS listener. The listeners can be used in other stacks to attach to an ECS service,
 * for instance.
 * <p>
 * The construct exposes some output parameters to be used by other constructs. You can access them by:
 * <ul>
 *     <li>calling {@link #getOutputParameters()} to load the output parameters from a {@link Network} instance</li>
 *     <li>calling the static method {@link #getOutputParametersFromParameterStore(Construct, String)} to load them from the
 *     parameter store (requires that a {@link Network} construct has already been provisioned in a previous stack) </li>
 * </ul>
 */
public class Network extends Construct {

  private static final String PARAMETER_VPC_ID = "vpcId";
  private static final String PARAMETER_HTTP_LISTENER = "httpListenerArn";
  private static final String PARAMETER_HTTPS_LISTENER = "httpsListenerArn";
  private static final String PARAMETER_LOADBALANCER_SECURITY_GROUP_ID = "loadBalancerSecurityGroupId";
  private static final String PARAMETER_ECS_CLUSTER_NAME = "ecsClusterName";
  private static final String PARAMETER_ISOLATED_SUBNET_ONE = "isolatedSubnetIdOne";
  private static final String PARAMETER_ISOLATED_SUBNET_TWO = "isolatedSubnetIdTwo";
  private static final String PARAMETER_PUBLIC_SUBNET_ONE = "publicSubnetIdOne";
  private static final String PARAMETER_PUBLIC_SUBNET_TWO = "publicSubnetIdTwo";
  private static final String PARAMETER_AVAILABILITY_ZONE_ONE = "availabilityZoneOne";
  private static final String PARAMETER_AVAILABILITY_ZONE_TWO = "availabilityZoneTwo";
  private static final String PARAMETER_LOAD_BALANCER_ARN = "loadBalancerArn";
  private static final String PARAMETER_LOAD_BALANCER_DNS_NAME = "loadBalancerDnsName";
  private static final String PARAMETER_LOAD_BALANCER_HOSTED_ZONE_ID = "loadBalancerCanonicalHostedZoneId";
  private final IVpc vpc;
  private final String environmentName;
  private final ICluster ecsCluster;
  private IApplicationListener httpListener;
  private IApplicationListener httpsListener;
  private ISecurityGroup loadbalancerSecurityGroup;
  private IApplicationLoadBalancer loadBalancer;

  public Network(
    final Construct scope,
    final String id,
    final Environment environment,
    final String environmentName,
    final NetworkInputParameters networkInputParameters) {

    super(scope, id);

    this.environmentName = environmentName;

    this.vpc = createVpc(environmentName);

    // We're preparing an ECS cluster in the network stack and using it in the ECS stack.
    // If the cluster were in the ECS stack, it would interfere with deleting the ECS stack,
    // because an ECS service would still depend on it.
    this.ecsCluster = Cluster.Builder.create(this, "cluster")
      .vpc(this.vpc)
      .clusterName(prefixWithEnvironmentName("ecsCluster"))
      .build();

    createLoadBalancer(vpc, networkInputParameters.getSslCertificateArn());

    Tags.of(this).add("environment", environmentName);
  }

  /**
   * Collects the output parameters of an already deployed {@link Network} construct from the parameter store. This requires
   * that a {@link Network} construct has been deployed previously. If you want to access the parameters from the same
   * stack that the {@link Network} construct is in, use the plain {@link #getOutputParameters()} method.
   *
   * @param scope           the construct in which we need the output parameters
   * @param environmentName the name of the environment for which to load the output parameters. The deployed {@link Network}
   *                        construct must have been deployed into this environment.
   */
  public static NetworkOutputParameters getOutputParametersFromParameterStore(Construct scope, String environmentName) {
    return new NetworkOutputParameters(
      getVpcIdFromParameterStore(scope, environmentName),
      getHttpListenerArnFromParameterStore(scope, environmentName),
      getHttpsListenerArnFromParameterStore(scope, environmentName),
      getLoadbalancerSecurityGroupIdFromParameterStore(scope, environmentName),
      getEcsClusterNameFromParameterStore(scope, environmentName),
      getIsolatedSubnetsFromParameterStore(scope, environmentName),
      getPublicSubnetsFromParameterStore(scope, environmentName),
      getAvailabilityZonesFromParameterStore(scope, environmentName),
<<<<<<< HEAD
      getLoadBalancerArnFromParameterStore(scope, environmentName));
=======
      getLoadBalancerArnFromParameterStore(scope,environmentName),
      getLoadBalancerDnsNameFromParameterStore(scope,environmentName),
      getLoadBalancerCanonicalHostedZoneIdFromParameterStore(scope,environmentName)
    );
>>>>>>> d1a0a5a6
  }

  @NotNull
  private static String createParameterName(String environmentName, String parameterName) {
    return environmentName + "-Network-" + parameterName;
  }

  private static String getVpcIdFromParameterStore(Construct scope, String environmentName) {
    return StringParameter.fromStringParameterName(scope, PARAMETER_VPC_ID, createParameterName(environmentName, PARAMETER_VPC_ID))
      .getStringValue();
  }

  private static String getHttpListenerArnFromParameterStore(Construct scope, String environmentName) {
    return StringParameter.fromStringParameterName(scope, PARAMETER_HTTP_LISTENER, createParameterName(environmentName, PARAMETER_HTTP_LISTENER))
      .getStringValue();
  }

  private static Optional<String> getHttpsListenerArnFromParameterStore(Construct scope, String environmentName) {
    String value = StringParameter.fromStringParameterName(scope, PARAMETER_HTTPS_LISTENER, createParameterName(environmentName, PARAMETER_HTTPS_LISTENER))
      .getStringValue();
    if (value.equals("null")) {
      return Optional.empty();
    } else {
      return Optional.ofNullable(value);
    }
  }

  private static String getLoadbalancerSecurityGroupIdFromParameterStore(Construct scope, String environmentName) {
    return StringParameter.fromStringParameterName(scope, PARAMETER_LOADBALANCER_SECURITY_GROUP_ID, createParameterName(environmentName, PARAMETER_LOADBALANCER_SECURITY_GROUP_ID))
      .getStringValue();
  }

  private static String getEcsClusterNameFromParameterStore(Construct scope, String environmentName) {
    return StringParameter.fromStringParameterName(scope, PARAMETER_ECS_CLUSTER_NAME, createParameterName(environmentName, PARAMETER_ECS_CLUSTER_NAME))
      .getStringValue();
  }

  private static List<String> getIsolatedSubnetsFromParameterStore(Construct scope, String environmentName) {

    String subnetOneId = StringParameter.fromStringParameterName(scope, PARAMETER_ISOLATED_SUBNET_ONE, createParameterName(environmentName, PARAMETER_ISOLATED_SUBNET_ONE))
      .getStringValue();

    String subnetTwoId = StringParameter.fromStringParameterName(scope, PARAMETER_ISOLATED_SUBNET_TWO, createParameterName(environmentName, PARAMETER_ISOLATED_SUBNET_TWO))
      .getStringValue();

    return asList(subnetOneId, subnetTwoId);
  }

  private static List<String> getPublicSubnetsFromParameterStore(Construct scope, String environmentName) {

    String subnetOneId = StringParameter.fromStringParameterName(scope, PARAMETER_PUBLIC_SUBNET_ONE, createParameterName(environmentName, PARAMETER_PUBLIC_SUBNET_ONE))
      .getStringValue();

    String subnetTwoId = StringParameter.fromStringParameterName(scope, PARAMETER_PUBLIC_SUBNET_TWO, createParameterName(environmentName, PARAMETER_PUBLIC_SUBNET_TWO))
      .getStringValue();

    return asList(subnetOneId, subnetTwoId);
  }

  private static List<String> getAvailabilityZonesFromParameterStore(Construct scope, String environmentName) {

    String availabilityZoneOne = StringParameter.fromStringParameterName(scope, PARAMETER_AVAILABILITY_ZONE_ONE, createParameterName(environmentName, PARAMETER_AVAILABILITY_ZONE_ONE))
      .getStringValue();

    String availabilityZoneTwo = StringParameter.fromStringParameterName(scope, PARAMETER_AVAILABILITY_ZONE_TWO, createParameterName(environmentName, PARAMETER_AVAILABILITY_ZONE_TWO))
      .getStringValue();

    return asList(availabilityZoneOne, availabilityZoneTwo);
  }

  private static String getLoadBalancerArnFromParameterStore(Construct scope, String environmentName) {
    return StringParameter.fromStringParameterName(scope, PARAMETER_LOAD_BALANCER_ARN, createParameterName(environmentName, PARAMETER_LOAD_BALANCER_ARN))
      .getStringValue();
  }

  private static String getLoadBalancerDnsNameFromParameterStore(Construct scope, String environmentName) {
    return StringParameter.fromStringParameterName(scope, PARAMETER_LOAD_BALANCER_DNS_NAME, createParameterName(environmentName, PARAMETER_LOAD_BALANCER_DNS_NAME))
      .getStringValue();
  }

  private static String getLoadBalancerCanonicalHostedZoneIdFromParameterStore(Construct scope, String environmentName) {
    return StringParameter.fromStringParameterName(scope, PARAMETER_LOAD_BALANCER_HOSTED_ZONE_ID, createParameterName(environmentName, PARAMETER_LOAD_BALANCER_HOSTED_ZONE_ID))
      .getStringValue();
  }

  public IVpc getVpc() {
    return vpc;
  }

  public IApplicationListener getHttpListener() {
    return httpListener;
  }

  /**
   * The load balancer's HTTPS listener. May be null if the load balancer is configured for HTTP only!
   */
  @Nullable
  public IApplicationListener getHttpsListener() {
    return httpsListener;
  }

  public ISecurityGroup getLoadbalancerSecurityGroup() {
    return loadbalancerSecurityGroup;
  }

  public IApplicationLoadBalancer getLoadBalancer() {
    return loadBalancer;
  }

  public ICluster getEcsCluster() {
    return ecsCluster;
  }

  /**
   * Creates a VPC with 2 private and 2 public subnets in different AZs and without a NAT gateway
   * (i.e. the private subnets have no access to the internet).
   */
  private IVpc createVpc(final String environmentName) {

    SubnetConfiguration publicSubnets = SubnetConfiguration.builder()
      .subnetType(SubnetType.PUBLIC)
      .name(prefixWithEnvironmentName("publicSubnet"))
      .build();

    SubnetConfiguration isolatedSubnets = SubnetConfiguration.builder()
      .subnetType(SubnetType.ISOLATED)
      .name(prefixWithEnvironmentName("isolatedSubnet"))
      .build();

    return Vpc.Builder.create(this, "vpc")
      .natGateways(0)
      .maxAzs(2)
      .subnetConfiguration(asList(
        publicSubnets,
        isolatedSubnets
      ))
      .build();
  }

  private String prefixWithEnvironmentName(String string) {
    return this.environmentName + "-" + string;
  }

  /**
   * Creates a load balancer that accepts HTTP and HTTPS requests from the internet and puts it into
   * the VPC's public subnets.
   */
  private void createLoadBalancer(
    final IVpc vpc,
    final Optional<String> sslCertificateArn) {

    loadbalancerSecurityGroup = SecurityGroup.Builder.create(this, "loadbalancerSecurityGroup")
      .securityGroupName(prefixWithEnvironmentName("loadbalancerSecurityGroup"))
      .description("Public access to the load balancer.")
      .vpc(vpc)
      .build();

    CfnSecurityGroupIngress ingressFromPublic = CfnSecurityGroupIngress.Builder.create(this, "ingressToLoadbalancer")
      .groupId(loadbalancerSecurityGroup.getSecurityGroupId())
      .cidrIp("0.0.0.0/0")
      .ipProtocol("-1")
      .build();

    loadBalancer = ApplicationLoadBalancer.Builder.create(this, "loadbalancer")
      .loadBalancerName(prefixWithEnvironmentName("loadbalancer"))
      .vpc(vpc)
      .internetFacing(true)
      .securityGroup(loadbalancerSecurityGroup)
      .build();

    IApplicationTargetGroup dummyTargetGroup = ApplicationTargetGroup.Builder.create(this, "dummyTargetGroup")
      .vpc(vpc)
      .port(8080)
      .protocol(ApplicationProtocol.HTTP)
      .targetGroupName(prefixWithEnvironmentName("no-op-targetGroup"))
      .targetType(TargetType.IP)
      .build();

    httpListener = loadBalancer.addListener("httpListener", BaseApplicationListenerProps.builder()
      .port(80)
      .protocol(ApplicationProtocol.HTTP)
      .open(true)
      .build());

    httpListener.addTargetGroups("http-dummy", AddApplicationTargetGroupsProps.builder()
      .targetGroups(Collections.singletonList(dummyTargetGroup))
      .build());

    if (sslCertificateArn.isPresent()) {
      IListenerCertificate certificate = ListenerCertificate.fromArn(sslCertificateArn.get());
      httpsListener = loadBalancer.addListener("httpsListener", BaseApplicationListenerProps.builder()
        .port(443)
        .protocol(ApplicationProtocol.HTTPS)
        .certificates(Collections.singletonList(certificate))
        .open(true)
        .build());


      httpsListener.addTargetGroups("https-dummy", AddApplicationTargetGroupsProps.builder()
        .targetGroups(Collections.singletonList(dummyTargetGroup))
        .build());
    }

    createOutputParameters();
  }

  /**
   * Stores output parameters of this stack in the parameter store so they can be retrieved by other stacks
   * or constructs as necessary.
   */
  private void createOutputParameters() {

    StringParameter vpcId = StringParameter.Builder.create(this, "vpcId")
      .parameterName(createParameterName(environmentName, PARAMETER_VPC_ID))
      .stringValue(this.vpc.getVpcId())
      .build();

    StringParameter httpListener = StringParameter.Builder.create(this, "httpListener")
      .parameterName(createParameterName(environmentName, PARAMETER_HTTP_LISTENER))
      .stringValue(this.httpListener.getListenerArn())
      .build();

    if (this.httpsListener != null) {
      StringParameter httpsListener = StringParameter.Builder.create(this, "httpsListener")
        .parameterName(createParameterName(environmentName, PARAMETER_HTTPS_LISTENER))
        .stringValue(this.httpsListener.getListenerArn())
        .build();
    } else {
      StringParameter httpsListener = StringParameter.Builder.create(this, "httpsListener")
        .parameterName(createParameterName(environmentName, PARAMETER_HTTPS_LISTENER))
        .stringValue("null")
        .build();
    }

    StringParameter loadbalancerSecurityGroup = StringParameter.Builder.create(this, "loadBalancerSecurityGroupId")
      .parameterName(createParameterName(environmentName, PARAMETER_LOADBALANCER_SECURITY_GROUP_ID))
      .stringValue(this.loadbalancerSecurityGroup.getSecurityGroupId())
      .build();

    StringParameter cluster = StringParameter.Builder.create(this, "ecsClusterName")
      .parameterName(createParameterName(environmentName, PARAMETER_ECS_CLUSTER_NAME))
      .stringValue(this.ecsCluster.getClusterName())
      .build();

    // I would have liked to use StringListParameter to store a list of AZs, but it's currently broken (https://github.com/aws/aws-cdk/issues/3586).
    StringParameter availabilityZoneOne = StringParameter.Builder.create(this, "availabilityZoneOne")
      .parameterName(createParameterName(environmentName, PARAMETER_AVAILABILITY_ZONE_ONE))
      .stringValue(vpc.getAvailabilityZones().get(0))
      .build();

    StringParameter availabilityZoneTwo = StringParameter.Builder.create(this, "availabilityZoneTwo")
      .parameterName(createParameterName(environmentName, PARAMETER_AVAILABILITY_ZONE_TWO))
      .stringValue(vpc.getAvailabilityZones().get(1))
      .build();

    // I would have liked to use StringListParameter to store a list of AZs, but it's currently broken (https://github.com/aws/aws-cdk/issues/3586).
    StringParameter isolatedSubnetOne = StringParameter.Builder.create(this, "isolatedSubnetOne")
      .parameterName(createParameterName(environmentName, PARAMETER_ISOLATED_SUBNET_ONE))
      .stringValue(this.vpc.getIsolatedSubnets().get(0).getSubnetId())
      .build();

    StringParameter isolatedSubnetTwo = StringParameter.Builder.create(this, "isolatedSubnetTwo")
      .parameterName(createParameterName(environmentName, PARAMETER_ISOLATED_SUBNET_TWO))
      .stringValue(this.vpc.getIsolatedSubnets().get(1).getSubnetId())
      .build();

    // I would have liked to use StringListParameter to store a list of AZs, but it's currently broken (https://github.com/aws/aws-cdk/issues/3586).
    StringParameter publicSubnetOne = StringParameter.Builder.create(this, "publicSubnetOne")
      .parameterName(createParameterName(environmentName, PARAMETER_PUBLIC_SUBNET_ONE))
      .stringValue(this.vpc.getPublicSubnets().get(0).getSubnetId())
      .build();

    StringParameter publicSubnetTwo = StringParameter.Builder.create(this, "publicSubnetTwo")
      .parameterName(createParameterName(environmentName, PARAMETER_PUBLIC_SUBNET_TWO))
      .stringValue(this.vpc.getPublicSubnets().get(1).getSubnetId())
      .build();


    StringParameter loadBalancerArn = StringParameter.Builder.create(this, "loadBalancerArn")
      .parameterName(createParameterName(environmentName, PARAMETER_LOAD_BALANCER_ARN))
      .stringValue(this.loadBalancer.getLoadBalancerArn())
      .build();

    StringParameter loadBalancerDnsName = StringParameter.Builder.create(this, "loadBalancerDnsName")
      .parameterName(createParameterName(environmentName, PARAMETER_LOAD_BALANCER_DNS_NAME))
      .stringValue(this.loadBalancer.getLoadBalancerDnsName())
      .build();

    StringParameter loadBalancerCanonicalHostedZoneId = StringParameter.Builder.create(this, "loadBalancerCanonicalHostedZoneId")
      .parameterName(createParameterName(environmentName, PARAMETER_LOAD_BALANCER_HOSTED_ZONE_ID))
      .stringValue(this.loadBalancer.getLoadBalancerCanonicalHostedZoneId())
      .build();
  }

  /**
   * Collects the output parameters of this construct that might be of interest to other constructs.
   */
  public NetworkOutputParameters getOutputParameters() {
    return new NetworkOutputParameters(
      this.vpc.getVpcId(),
      this.httpListener.getListenerArn(),
      this.httpsListener != null ? Optional.of(this.httpsListener.getListenerArn()) : Optional.empty(),
      this.loadbalancerSecurityGroup.getSecurityGroupId(),
      this.ecsCluster.getClusterName(),
      this.vpc.getIsolatedSubnets().stream().map(ISubnet::getSubnetId).collect(Collectors.toList()),
      this.vpc.getPublicSubnets().stream().map(ISubnet::getSubnetId).collect(Collectors.toList()),
      this.vpc.getAvailabilityZones(),
      this.loadBalancer.getLoadBalancerArn(),
      this.loadBalancer.getLoadBalancerDnsName(),
      this.loadBalancer.getLoadBalancerCanonicalHostedZoneId()
    );
  }

  public static class NetworkInputParameters {
    private final Optional<String> sslCertificateArn;

    /**
     * @param sslCertificateArn the ARN of the SSL certificate that the load balancer will use
     *                          to terminate HTTPS communication. If no SSL certificate is passed,
     *                          the load balancer will only listen to plain HTTP.
     */
    public NetworkInputParameters(String sslCertificateArn) {
      Objects.requireNonNull(sslCertificateArn);
      this.sslCertificateArn = Optional.of(sslCertificateArn);
    }

    public NetworkInputParameters() {
      this.sslCertificateArn = Optional.empty();
    }

    public Optional<String> getSslCertificateArn() {
      return sslCertificateArn;
    }
  }

  public static class NetworkOutputParameters {

    private final String vpcId;
    private final String httpListenerArn;
    private final Optional<String> httpsListenerArn;
    private final String loadbalancerSecurityGroupId;
    private final String ecsClusterName;
    private final List<String> isolatedSubnets;
    private final List<String> publicSubnets;
    private final List<String> availabilityZones;
    private final String loadBalancerArn;
    private final String loadBalancerDnsName;
    private final String loadBalancerCanonicalHostedZoneId;

    public NetworkOutputParameters(
      String vpcId,
      String httpListenerArn,
      Optional<String> httpsListenerArn,
      String loadbalancerSecurityGroupId,
      String ecsClusterName,
      List<String> isolatedSubnets,
      List<String> publicSubnets,
      List<String> availabilityZones,
      String loadBalancerArn,
      String loadBalancerDnsName,
      String loadBalancerCanonicalHostedZoneId
    ) {
      this.vpcId = vpcId;
      this.httpListenerArn = httpListenerArn;
      this.httpsListenerArn = httpsListenerArn;
      this.loadbalancerSecurityGroupId = loadbalancerSecurityGroupId;
      this.ecsClusterName = ecsClusterName;
      this.isolatedSubnets = isolatedSubnets;
      this.publicSubnets = publicSubnets;
      this.availabilityZones = availabilityZones;
      this.loadBalancerArn = loadBalancerArn;
      this.loadBalancerDnsName = loadBalancerDnsName;
      this.loadBalancerCanonicalHostedZoneId = loadBalancerCanonicalHostedZoneId;
    }

    /**
     * The VPC ID.
     */
    public String getVpcId() {
      return this.vpcId;
    }

    /**
     * The ARN of the HTTP listener.
     */
    public String getHttpListenerArn() {
      return this.httpListenerArn;
    }

    /**
     * The ARN of the HTTPS listener.
     */
    public Optional<String> getHttpsListenerArn() {
      return this.httpsListenerArn;
    }

    /**
     * The ID of the load balancer's security group.
     */
    public String getLoadbalancerSecurityGroupId() {
      return this.loadbalancerSecurityGroupId;
    }

    /**
     * The name of the ECS cluster.
     */
    public String getEcsClusterName() {
      return this.ecsClusterName;
    }

    /**
     * The IDs of the isolated subnets.
     */
    public List<String> getIsolatedSubnets() {
      return this.isolatedSubnets;
    }

    /**
     * The IDs of the public subnets.
     */
    public List<String> getPublicSubnets() {
      return this.publicSubnets;
    }

    /**
     * The names of the availability zones of the VPC.
     */
    public List<String> getAvailabilityZones() {
      return this.availabilityZones;
    }

    /**
     * The ARN of the load balancer.
     */
    public String getLoadBalancerArn() {
      return this.loadBalancerArn;
    }

    /**
     * The DNS name of the load balancer.
     */
    public String getLoadBalancerDnsName() {
      return loadBalancerDnsName;
    }

    /**
     * The hosted zone ID of the load balancer.
     */
    public String getLoadBalancerCanonicalHostedZoneId() {
      return loadBalancerCanonicalHostedZoneId;
    }
  }
}<|MERGE_RESOLUTION|>--- conflicted
+++ resolved
@@ -101,14 +101,10 @@
       getIsolatedSubnetsFromParameterStore(scope, environmentName),
       getPublicSubnetsFromParameterStore(scope, environmentName),
       getAvailabilityZonesFromParameterStore(scope, environmentName),
-<<<<<<< HEAD
-      getLoadBalancerArnFromParameterStore(scope, environmentName));
-=======
-      getLoadBalancerArnFromParameterStore(scope,environmentName),
+      getLoadBalancerArnFromParameterStore(scope, environmentName),
       getLoadBalancerDnsNameFromParameterStore(scope,environmentName),
       getLoadBalancerCanonicalHostedZoneIdFromParameterStore(scope,environmentName)
     );
->>>>>>> d1a0a5a6
   }
 
   @NotNull
