--- conflicted
+++ resolved
@@ -16,11 +16,7 @@
 apply plugin: 'com.jfrog.bintray'
 
 group = 'dev.stratospheric'
-<<<<<<< HEAD
-version = '0.0.7'
-=======
 version = '0.0.8'
->>>>>>> 4bce30ec
 sourceCompatibility = '11'
 
 repositories {
